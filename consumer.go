--- conflicted
+++ resolved
@@ -60,14 +60,11 @@
 	Monitoring                  MonitoringConfiguration
 	DisableAutomaticCheckpoints bool
 	Retries                     *int
-<<<<<<< HEAD
 	IgnoreShardOrdering         bool
-=======
 	TableName                   string
 	DynamoReadCapacityUnits     *int64
 	DynamoWriteCapacityUnits    *int64
 	DynamoBillingMode           *string
->>>>>>> 379b4231
 	svc                         kinesisiface.KinesisAPI
 	checkpointer                Checkpointer
 	stop                        *chan struct{}
